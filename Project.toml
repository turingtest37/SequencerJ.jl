name = "SequencerJulia"
uuid = "348581b9-6e84-42e0-ac4e-fe9177c221e6"
authors = ["a5vzener <c.difficile@gmail.com> and contributors"]
version = "0.1.0"

[deps]
Distances = "b4f34e82-e78d-54a5-968a-f98e89d6e8f7"
GraphIO = "aa1b3936-2fda-51b9-ab35-c553d3a640a2"
ImageIO = "82e4d734-157c-48bb-816b-45c225c6df19"
Images = "916415d5-f1e6-5110-898d-aaa5f9f070e0"
LightGraphs = "093fc24a-ae57-5d10-9952-331d41423f4d"
LinearAlgebra = "37e2e46d-f89d-539d-b4ee-838fcccc9c8e"
Logging = "56ddb016-857b-54e1-b83d-db4d58db5568"
Printf = "de0858da-6303-5e67-8744-51eddeeeb8d7"
QuartzImageIO = "dca85d43-d64c-5e67-8c65-017450d5d020"
Random = "9a3f8284-a2c9-5f02-9a11-845980a1fd5c"
Reexport = "189a3867-3050-52da-a836-e630ba90ab69"
Revise = "295af30f-e4ad-537b-8983-00126c2a3abe"
SimpleWeightedGraphs = "47aef6b3-ad0c-573a-a1e2-d07658019622"
SparseArrays = "2f01184e-e22b-5df5-ae63-d93ebab69eaf"
StatsBase = "2913bbd2-ae8a-5f71-8c99-4fb6c76f3a91"
UnicodePlots = "b8865327-cd53-5732-bb35-84acbb429228"

[compat]
<<<<<<< HEAD
=======
BenchmarkTools = "0.5"
Distances = "0.9"
>>>>>>> b5fcedf4
GraphIO = "0.5"
ImageIO = "0.3"
Images = "0.22"
LightGraphs = "1.3"
QuartzImageIO = "0.7"
Reexport = "0.2"
Revise = "2.7"
SimpleWeightedGraphs = "1.1"
StatsBase = "0.33"
julia = "1"

[extras]
BenchmarkTools = "6e4b80f9-dd63-53aa-95a3-0cdb28fa8baf"
Images = "916415d5-f1e6-5110-898d-aaa5f9f070e0"
Revise = "295af30f-e4ad-537b-8983-00126c2a3abe"
Test = "8dfed614-e22c-5e08-85e1-65c5234f0b40"

[targets]
test = ["Test"]<|MERGE_RESOLUTION|>--- conflicted
+++ resolved
@@ -22,11 +22,8 @@
 UnicodePlots = "b8865327-cd53-5732-bb35-84acbb429228"
 
 [compat]
-<<<<<<< HEAD
-=======
 BenchmarkTools = "0.5"
 Distances = "0.9"
->>>>>>> b5fcedf4
 GraphIO = "0.5"
 ImageIO = "0.3"
 Images = "0.22"
